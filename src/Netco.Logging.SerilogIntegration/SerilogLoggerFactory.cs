--- conflicted
+++ resolved
@@ -1,97 +1,53 @@
-﻿using System;
-using System.Collections.Concurrent;
-
-namespace Netco.Logging.SerilogIntegration
-{
-	public class SerilogLoggerFactory : ILoggerFactory
-	{
-		private readonly bool _logFullTypeName;
-		private readonly Serilog.ILogger _serilogger;
-
-<<<<<<< HEAD
-		private readonly Dictionary<Type, ILogger> _typeLoggers = new Dictionary<Type, ILogger>();
-		private readonly Dictionary<string, ILogger> _loggers = new Dictionary<string, ILogger>();
-=======
-		private readonly ConcurrentDictionary< Type, ILogger > _typeLoggers = new ConcurrentDictionary< Type, ILogger >();
-		private readonly ConcurrentDictionary< string, ILogger > _loggers = new ConcurrentDictionary< string, ILogger >();
->>>>>>> b551cb6d
-
-		public SerilogLoggerFactory(Serilog.ILogger serilogger, bool logFullTypeName = false)
-		{
-<<<<<<< HEAD
-			_serilogger = serilogger ?? throw new ArgumentNullException("serilogger");
-			_logFullTypeName = logFullTypeName;
-=======
-			if( serilogger == null )
-				throw new ArgumentNullException( "serilogger" );
-
-			this._serilogger = serilogger;
-			this._logFullTypeName = logFullTypeName;
->>>>>>> b551cb6d
-		}
-
-		public ILogger GetLogger(Type objectToLogType)
-		{
-<<<<<<< HEAD
-			ILogger logger;
-			if (_typeLoggers.TryGetValue(objectToLogType, out logger))
-				return logger;
-
-			logger = CreateLogger(_serilogger.ForContext("SourceContext",
-				_logFullTypeName ? objectToLogType.FullName : objectToLogType.Name));
-			_typeLoggers[objectToLogType] = logger;
-=======
-			var logger = this._typeLoggers.GetOrAdd( objectToLogType,
-				t => this.CreateLogger( this._serilogger.ForContext( "SourceContext", this._logFullTypeName ? objectToLogType.FullName : objectToLogType.Name ) ) );
->>>>>>> b551cb6d
-			return logger;
-		}
-
-		public ILogger GetLogger(string loggerName)
-		{
-<<<<<<< HEAD
-			ILogger logger;
-			if (_loggers.TryGetValue(loggerName, out logger))
-				return logger;
-
-			logger = CreateLogger(_serilogger.ForContext("SourceContext", loggerName));
-			_loggers[loggerName] = logger;
-=======
-			var logger = this._loggers.GetOrAdd( loggerName, l => this.CreateLogger( this._serilogger.ForContext( "SourceContext", loggerName ) ) );
->>>>>>> b551cb6d
-			return logger;
-		}
-
-		public ILogger CreateLogger(Serilog.ILogger logger)
-		{
-			return new SerilogLogger(logger);
-		}
-
-		public void SetLoggerForType<T>(Serilog.ILogger logger)
-		{
-<<<<<<< HEAD
-			_typeLoggers[typeof(T)] = CreateLogger(logger);
-=======
-			this._typeLoggers[ typeof( T ) ] = this.CreateLogger( logger );
->>>>>>> b551cb6d
-		}
-
-		public void SetLoggerForType(Type objectToLogType, Serilog.ILogger logger)
-		{
-<<<<<<< HEAD
-			_typeLoggers[objectToLogType] = CreateLogger(logger);
-=======
-			this._typeLoggers[ objectToLogType ] = this.CreateLogger( logger );
->>>>>>> b551cb6d
-		}
-
-		public void SetLoggerForType(string name, Serilog.ILogger logger)
-		{
-<<<<<<< HEAD
-			_loggers[name] = CreateLogger(logger);
-=======
-			this._loggers[ name ] = this.CreateLogger( logger );
->>>>>>> b551cb6d
-		}
-	}
+﻿using System;
+using System.Collections.Concurrent;
+
+namespace Netco.Logging.SerilogIntegration
+{
+	public class SerilogLoggerFactory : ILoggerFactory
+	{
+		private readonly bool _logFullTypeName;
+		private readonly Serilog.ILogger _serilogger;
+
+		private readonly ConcurrentDictionary<Type, ILogger> _typeLoggers = new ConcurrentDictionary<Type, ILogger>();
+		private readonly ConcurrentDictionary<string, ILogger> _loggers = new ConcurrentDictionary<string, ILogger>();
+
+		public SerilogLoggerFactory(Serilog.ILogger serilogger, bool logFullTypeName = false)
+		{
+			_serilogger = serilogger ?? throw new ArgumentNullException("serilogger");
+			_logFullTypeName = logFullTypeName;
+		}
+
+		public ILogger GetLogger(Type objectToLogType)
+		{
+			var logger = this._typeLoggers.GetOrAdd( objectToLogType,
+				t => this.CreateLogger( this._serilogger.ForContext( "SourceContext", this._logFullTypeName ? objectToLogType.FullName : objectToLogType.Name ) ) );
+			return logger;
+		}
+
+		public ILogger GetLogger(string loggerName)
+		{
+			var logger = this._loggers.GetOrAdd( loggerName, l => this.CreateLogger( this._serilogger.ForContext( "SourceContext", loggerName ) ) );
+			return logger;
+		}
+
+		public ILogger CreateLogger(Serilog.ILogger logger)
+		{
+			return new SerilogLogger(logger);
+		}
+
+		public void SetLoggerForType<T>(Serilog.ILogger logger)
+		{
+			this._typeLoggers[ typeof( T ) ] = this.CreateLogger( logger );
+		}
+
+		public void SetLoggerForType(Type objectToLogType, Serilog.ILogger logger)
+		{
+			this._typeLoggers[ objectToLogType ] = this.CreateLogger( logger );
+		}
+
+		public void SetLoggerForType(string name, Serilog.ILogger logger)
+		{
+			this._loggers[ name ] = this.CreateLogger( logger );
+		}
+	}
 }